<<<<<<< HEAD
# ============================================
# STAGE 1: Builder (dependências pesadas)
# ============================================
FROM nvidia/cuda:12.4.1-cudnn-runtime-ubuntu22.04 AS builder
=======
# Base com CUDA 12.4 + cuDNN p/ Ubuntu 22.04
# Atualizado de 12.1 (deprecated) para 12.4 (current LTS)
FROM nvidia/cuda:12.4.1-cudnn-runtime-ubuntu22.04
>>>>>>> f6164ed0

ARG DEBIAN_FRONTEND=noninteractive
ENV TZ=Etc/UTC

# Configurações de build otimizadas
ENV PYTHONUNBUFFERED=1 \
    PYTHONDONTWRITEBYTECODE=1 \
    PIP_NO_CACHE_DIR=1 \
    PIP_DISABLE_PIP_VERSION_CHECK=1

# Instala Python 3.11 e ferramentas essenciais em UMA ÚNICA camada
RUN apt-get update && apt-get install -y --no-install-recommends \
    # Ferramentas essenciais
    ca-certificates curl wget git software-properties-common \
    # Build tools (apenas temporários)
    build-essential pkg-config \
    # Runtime libraries (permanentes)
    ffmpeg libsndfile1 \
    libavformat-dev libavcodec-dev libavdevice-dev \
    libavutil-dev libavfilter-dev libswscale-dev libswresample-dev \
 # Python 3.11
 && add-apt-repository ppa:deadsnakes/ppa -y \
 && apt-get update && apt-get install -y --no-install-recommends \
    python3.11 python3.11-dev python3.11-distutils python3.11-venv \
 # Instala pip
 && curl -sS https://bootstrap.pypa.io/get-pip.py -o /tmp/get-pip.py \
 && python3.11 /tmp/get-pip.py \
 && ln -sf /usr/bin/python3.11 /usr/bin/python \
 && ln -sf /usr/bin/python3.11 /usr/bin/python3 \
 # LIMPA TUDO em uma única camada
 && rm -f /tmp/get-pip.py \
 && apt-get clean \
 && rm -rf /var/lib/apt/lists/* \
 && rm -rf /tmp/* /var/tmp/*

WORKDIR /app

# Copia apenas arquivos de dependências
COPY requirements.txt constraints.txt ./

# Instala dependências Python em UMA ÚNICA camada gigante
# Isso evita múltiplas camadas intermediárias
RUN python -m pip install --no-cache-dir --upgrade pip setuptools wheel \
 # PyTorch CUDA
 && python -m pip install --no-cache-dir \
      torch==2.4.0 torchaudio==2.4.0 \
      --index-url https://download.pytorch.org/whl/cu121 \
      -c constraints.txt \
 # Demais dependências
 && python -m pip install --no-cache-dir --ignore-installed blinker \
      -r requirements.txt -c constraints.txt \
 # LIMPA caches residuais do pip e build artifacts
 && rm -rf /root/.cache/pip \
 && rm -rf /tmp/* \
 && find /usr/local/lib/python3.11 -type d -name __pycache__ -exec rm -rf {} + 2>/dev/null || true \
 && find /usr/local/lib/python3.11 -type f -name "*.pyc" -delete \
 && find /usr/local/lib/python3.11 -type f -name "*.pyo" -delete

# ============================================
# STAGE 2: Runtime (imagem final limpa)
# ============================================
FROM nvidia/cuda:12.4.1-cudnn-runtime-ubuntu22.04 AS runtime

ARG DEBIAN_FRONTEND=noninteractive
ENV TZ=Etc/UTC

# Metadata
LABEL maintainer="audio-voice-service" \
      version="3.0.0" \
      description="Audio Voice Microservice - Optimized for disk usage"

# Configurações de runtime
ENV PYTHONUNBUFFERED=1 \
    PYTHONDONTWRITEBYTECODE=1 \
    PIP_NO_CACHE_DIR=1 \
    PIP_DISABLE_PIP_VERSION_CHECK=1 \
    NVIDIA_VISIBLE_DEVICES=all \
    NVIDIA_DRIVER_CAPABILITIES=compute,utility \
    CUDA_VISIBLE_DEVICES=0 \
    FORCE_CUDA=1

# Instala APENAS runtime dependencies (SEM build-essential)
RUN apt-get update && apt-get install -y --no-install-recommends \
    # Python 3.11 runtime
    software-properties-common \
 && add-apt-repository ppa:deadsnakes/ppa -y \
 && apt-get update && apt-get install -y --no-install-recommends \
    python3.11 python3.11-distutils \
    # Runtime libraries
    ffmpeg libsndfile1 curl \
    libavformat58 libavcodec58 libavdevice58 \
    libavutil56 libavfilter7 libswscale5 libswresample3 \
 # Symlinks Python
 && ln -sf /usr/bin/python3.11 /usr/bin/python \
 && ln -sf /usr/bin/python3.11 /usr/bin/python3 \
 # LIMPA TUDO
 && apt-get clean \
 && rm -rf /var/lib/apt/lists/* \
 && rm -rf /tmp/* /var/tmp/*

# Cria usuário não-root ANTES de copiar arquivos
RUN useradd -m -u 1000 appuser

WORKDIR /app

# Copia bibliotecas Python do builder
COPY --from=builder /usr/local/lib/python3.11 /usr/local/lib/python3.11
COPY --from=builder /usr/local/bin /usr/local/bin

# Copia APENAS código necessário (app, run.py, scripts)
COPY --chown=appuser:appuser app/ ./app/
COPY --chown=appuser:appuser run.py ./
COPY --chown=appuser:appuser scripts/ ./scripts/

# Cria diretórios com permissões corretas (755 é suficiente)
RUN mkdir -p uploads processed temp logs voice_profiles \
             models models/f5tts models/whisper \
 && chown -R appuser:appuser /app \
 && chmod -R 755 /app

# Muda para usuário não-root
USER appuser

# ⚠️ IMPORTANTE: NÃO rode create_default_speaker.py aqui!
# Modelos devem ser baixados no PRIMEIRO RUN (runtime) via volume persistente
# ou pre-carregados via script de inicialização

EXPOSE 8005

HEALTHCHECK --interval=30s --timeout=10s --start-period=90s --retries=3 \
  CMD curl -f http://localhost:8005/health || exit 1

CMD ["python", "run.py"]<|MERGE_RESOLUTION|>--- conflicted
+++ resolved
@@ -1,85 +1,33 @@
-<<<<<<< HEAD
-# ============================================
-# STAGE 1: Builder (dependências pesadas)
-# ============================================
-FROM nvidia/cuda:12.4.1-cudnn-runtime-ubuntu22.04 AS builder
-=======
 # Base com CUDA 12.4 + cuDNN p/ Ubuntu 22.04
 # Atualizado de 12.1 (deprecated) para 12.4 (current LTS)
 FROM nvidia/cuda:12.4.1-cudnn-runtime-ubuntu22.04
->>>>>>> f6164ed0
 
+# Evita prompts (tzdata) e define fuso
 ARG DEBIAN_FRONTEND=noninteractive
 ENV TZ=Etc/UTC
 
-# Configurações de build otimizadas
-ENV PYTHONUNBUFFERED=1 \
-    PYTHONDONTWRITEBYTECODE=1 \
-    PIP_NO_CACHE_DIR=1 \
-    PIP_DISABLE_PIP_VERSION_CHECK=1
-
-# Instala Python 3.11 e ferramentas essenciais em UMA ÚNICA camada
+# --- Python 3.11 (via deadsnakes) ---
 RUN apt-get update && apt-get install -y --no-install-recommends \
-    # Ferramentas essenciais
-    ca-certificates curl wget git software-properties-common \
-    # Build tools (apenas temporários)
-    build-essential pkg-config \
-    # Runtime libraries (permanentes)
-    ffmpeg libsndfile1 \
-    libavformat-dev libavcodec-dev libavdevice-dev \
-    libavutil-dev libavfilter-dev libswscale-dev libswresample-dev \
- # Python 3.11
+    ca-certificates curl wget git \
+    software-properties-common \
  && add-apt-repository ppa:deadsnakes/ppa -y \
  && apt-get update && apt-get install -y --no-install-recommends \
     python3.11 python3.11-dev python3.11-distutils python3.11-venv \
- # Instala pip
+ # pip para o Python 3.11 (evita confusão com pip do 3.10)
  && curl -sS https://bootstrap.pypa.io/get-pip.py -o /tmp/get-pip.py \
  && python3.11 /tmp/get-pip.py \
+ # symlinks (muitos scripts esperam "python")
  && ln -sf /usr/bin/python3.11 /usr/bin/python \
  && ln -sf /usr/bin/python3.11 /usr/bin/python3 \
- # LIMPA TUDO em uma única camada
  && rm -f /tmp/get-pip.py \
- && apt-get clean \
- && rm -rf /var/lib/apt/lists/* \
- && rm -rf /tmp/* /var/tmp/*
-
-WORKDIR /app
-
-# Copia apenas arquivos de dependências
-COPY requirements.txt constraints.txt ./
-
-# Instala dependências Python em UMA ÚNICA camada gigante
-# Isso evita múltiplas camadas intermediárias
-RUN python -m pip install --no-cache-dir --upgrade pip setuptools wheel \
- # PyTorch CUDA
- && python -m pip install --no-cache-dir \
-      torch==2.4.0 torchaudio==2.4.0 \
-      --index-url https://download.pytorch.org/whl/cu121 \
-      -c constraints.txt \
- # Demais dependências
- && python -m pip install --no-cache-dir --ignore-installed blinker \
-      -r requirements.txt -c constraints.txt \
- # LIMPA caches residuais do pip e build artifacts
- && rm -rf /root/.cache/pip \
- && rm -rf /tmp/* \
- && find /usr/local/lib/python3.11 -type d -name __pycache__ -exec rm -rf {} + 2>/dev/null || true \
- && find /usr/local/lib/python3.11 -type f -name "*.pyc" -delete \
- && find /usr/local/lib/python3.11 -type f -name "*.pyo" -delete
-
-# ============================================
-# STAGE 2: Runtime (imagem final limpa)
-# ============================================
-FROM nvidia/cuda:12.4.1-cudnn-runtime-ubuntu22.04 AS runtime
-
-ARG DEBIAN_FRONTEND=noninteractive
-ENV TZ=Etc/UTC
+ && rm -rf /var/lib/apt/lists/*
 
 # Metadata
 LABEL maintainer="audio-voice-service" \
-      version="3.0.0" \
-      description="Audio Voice Microservice - Optimized for disk usage"
+      version="2.0.0" \
+      description="Audio Voice Microservice - Dubbing and Voice Cloning with XTTS (Coqui TTS) + CUDA Support"
 
-# Configurações de runtime
+# Ambiente
 ENV PYTHONUNBUFFERED=1 \
     PYTHONDONTWRITEBYTECODE=1 \
     PIP_NO_CACHE_DIR=1 \
@@ -89,55 +37,65 @@
     CUDA_VISIBLE_DEVICES=0 \
     FORCE_CUDA=1
 
-# Instala APENAS runtime dependencies (SEM build-essential)
+# Dependências de sistema (ffmpeg etc.)
 RUN apt-get update && apt-get install -y --no-install-recommends \
-    # Python 3.11 runtime
-    software-properties-common \
- && add-apt-repository ppa:deadsnakes/ppa -y \
- && apt-get update && apt-get install -y --no-install-recommends \
-    python3.11 python3.11-distutils \
-    # Runtime libraries
-    ffmpeg libsndfile1 curl \
-    libavformat58 libavcodec58 libavdevice58 \
-    libavutil56 libavfilter7 libswscale5 libswresample3 \
- # Symlinks Python
- && ln -sf /usr/bin/python3.11 /usr/bin/python \
- && ln -sf /usr/bin/python3.11 /usr/bin/python3 \
- # LIMPA TUDO
- && apt-get clean \
- && rm -rf /var/lib/apt/lists/* \
- && rm -rf /tmp/* /var/tmp/*
-
-# Cria usuário não-root ANTES de copiar arquivos
-RUN useradd -m -u 1000 appuser
+    ffmpeg libsndfile1 build-essential pkg-config \
+    libavformat-dev libavcodec-dev libavdevice-dev \
+    libavutil-dev libavfilter-dev libswscale-dev libswresample-dev \
+    git \
+    curl \
+ && rm -rf /var/lib/apt/lists/*
 
 WORKDIR /app
 
-# Copia bibliotecas Python do builder
-COPY --from=builder /usr/local/lib/python3.11 /usr/local/lib/python3.11
-COPY --from=builder /usr/local/bin /usr/local/bin
+# Requirements
+COPY requirements.txt constraints.txt ./
 
-# Copia APENAS código necessário (app, run.py, scripts)
-COPY --chown=appuser:appuser app/ ./app/
-COPY --chown=appuser:appuser run.py ./
-COPY --chown=appuser:appuser scripts/ ./scripts/
+# PyTorch cu121 + deps Python (respeitando constraints)
+RUN python -m pip install --no-cache-dir --upgrade pip
+RUN python -m pip install --no-cache-dir \
+      torch==2.4.0 torchaudio==2.4.0 \
+      --index-url https://download.pytorch.org/whl/cu121 \
+      -c constraints.txt
 
-# Cria diretórios com permissões corretas (755 é suficiente)
-RUN mkdir -p uploads processed temp logs voice_profiles \
-             models models/f5tts models/whisper \
- && chown -R appuser:appuser /app \
- && chmod -R 755 /app
+# Instala demais dependências (apenas XTTS - Coqui TTS)
+# --ignore-installed blinker para evitar conflito com sistema
+RUN python -m pip install --no-cache-dir --ignore-installed blinker \
+      -r requirements.txt -c constraints.txt
 
-# Muda para usuário não-root
+# Limpa toolchain pesado (mantém ffmpeg etc.)
+RUN apt-get purge -y --auto-remove \
+    build-essential pkg-config \
+    libavformat-dev libavcodec-dev libavdevice-dev \
+    libavutil-dev libavfilter-dev libswscale-dev libswresample-dev \
+ && apt-get autoremove -y \
+ && apt-get clean \
+ && rm -rf /var/lib/apt/lists/*
+
+# Copia código
+COPY app/ ./app/
+COPY run.py .
+COPY scripts/ ./scripts/
+
+# Cria speaker default para dubbing genérico
+RUN python scripts/create_default_speaker.py
+
+# Usuário não-root
+RUN useradd -m -u 1000 appuser
+
+# Diretórios e permissões
+RUN mkdir -p /app/uploads /app/processed /app/temp /app/logs \
+    /app/voice_profiles /app/models /app/models/f5tts /app/models/whisper && \
+    chown -R appuser:appuser /app && \
+    chmod -R 755 /app && \
+    chmod -R 777 /app/uploads /app/processed /app/temp /app/logs /app/voice_profiles /app/models
+
 USER appuser
-
-# ⚠️ IMPORTANTE: NÃO rode create_default_speaker.py aqui!
-# Modelos devem ser baixados no PRIMEIRO RUN (runtime) via volume persistente
-# ou pre-carregados via script de inicialização
 
 EXPOSE 8005
 
+# Healthcheck
 HEALTHCHECK --interval=30s --timeout=10s --start-period=90s --retries=3 \
-  CMD curl -f http://localhost:8005/health || exit 1
+  CMD curl -f http://localhost:8005/ || exit 1
 
 CMD ["python", "run.py"]